--- conflicted
+++ resolved
@@ -168,13 +168,9 @@
             return response
 
         except grpc._channel._InactiveRpcError as err:
-<<<<<<< HEAD
-            print(f"Host: {self.__target[0]}:{self.__target[1]}\nError: {err.details()}")
-            logger.critical(f"GRPC ERROR Host: {self.__target[0]}:{self.__target[1]}, Error: {err.details()}")
-=======
             print(f"Host: {self.__target_path}\nError: {err.details()}")
-            logging.critical(f"GRPC ERROR Host: {self.__target_path}, Error: {err.details()}")
->>>>>>> 6656a62c
+            logger.critical(f"GRPC ERROR Host: {self.__target_path}, Error: {err.details()}")
+
             raise Exception (err)
 
         except:
@@ -330,13 +326,9 @@
             return response
 
         except grpc._channel._InactiveRpcError as err:
-<<<<<<< HEAD
-            print(f"Host: {self.__target[0]}:{self.__target[1]}\nError: {err.details()}")
-            logger.critical(f"GRPC ERROR Host: {self.__target[0]}:{self.__target[1]}, Error: {err.details()}")
-=======
             print(f"Host: {self.__target_path}\nError: {err.details()}")
-            logging.critical(f"GRPC ERROR Host: {self.__target_path}, Error: {err.details()}")
->>>>>>> 6656a62c
+            logger.critical(f"GRPC ERROR Host: {self.__target_path}, Error: {err.details()}")
+
             raise Exception (err)
 
         except:
@@ -505,13 +497,9 @@
                 return None
 
         except grpc._channel._InactiveRpcError as err:
-<<<<<<< HEAD
-            print(f"Host: {self.__target[0]}:{self.__target[1]}\nError: {err.details()}")
-            logger.critical(f"GRPC ERROR Host: {self.__target[0]}:{self.__target[1]}, Error: {err.details()}")
-=======
             print(f"Host: {self.__target_path}\nError: {err.details()}")
-            logging.critical(f"GRPC ERROR Host: {self.__target_path}, Error: {err.details()}")
->>>>>>> 6656a62c
+            logger.critical(f"GRPC ERROR Host: {self.__target_path}, Error: {err.details()}")
+
             raise Exception (err)
 
         except:
