--- conflicted
+++ resolved
@@ -201,15 +201,10 @@
             gnmi_message_request = GetRequest(path=protobuf_paths, type=pb_datatype, encoding=pb_encoding)
             gnmi_message_response = self.__stub.Get(gnmi_message_request, metadata=self.__metadata)
 
-<<<<<<< HEAD
-            if self.__to_print:
-                print(gnmi_message_request)
-=======
             if self.__debug:
                 print("gNMI request:\n------------------------------------------------")
                 print(gnmi_message_request)
                 print("------------------------------------------------\n\n\ngNMI response:\n------------------------------------------------")
->>>>>>> fae8171e
                 print(gnmi_message_response)
                 print("------------------------------------------------")
 
